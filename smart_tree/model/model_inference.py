from pathlib import Path

import click
import hydra
import numpy as np
import torch
from hydra.core.hydra_config import HydraConfig
from hydra.utils import call, get_original_cwd, instantiate, to_absolute_path
from omegaconf import DictConfig, OmegaConf
from py_structs.torch import map_tensors
from torch.utils.data import DataLoader
import torch.nn.functional as F

from tqdm import tqdm

import wandb
from smart_tree.dataset.dataset import SingleTreeInference, load_dataloader
from smart_tree.model.sparse import batch_collate, sparse_from_batch
from smart_tree.util.file import load_data_npz, load_o3d_cloud
from smart_tree.util.mesh.geometries import o3d_merge_clouds
from smart_tree.util.visualizer.camera import o3d_headless_render
from smart_tree.util.visualizer.view import o3d_cloud, o3d_viewer
from smart_tree.data_types.cloud import Cloud, LabelledCloud


def load_model(model_path, weights_path, device=torch.device("cuda:0")):
    model = torch.load(f"{model_path}", map_location=device)
    model.load_state_dict(torch.load(f"{weights_path}"))
    model.eval()

    return model


""" Loads model and model weights, then returns the input, outputs and mask """


class ModelInference:
    def __init__(
        self,
        model_path: Path,
        weights_path: Path,
        voxel_size: float,
        block_size: float,
        buffer_size: float,
        num_workers=8,
        batch_size=4,
        use_colour=False,
        device=torch.device("cuda:0"),
        verbose=False,
    ):
        self.device = device
        self.verbose = verbose
        self.voxel_size = voxel_size
        self.block_size = block_size
        self.buffer_size = buffer_size

        self.num_workers = num_workers
        self.batch_size = batch_size

<<<<<<< HEAD
        self.num_input_feats = 6 if use_colour else 3
=======
        self.model = load_model(model_path, weights_path, self.device)

        if self.verbose:
            print("Model Loaded Succesfully")
>>>>>>> 88275db7

    def forward(self, cloud: Cloud, return_masked=True):
        outputs, inputs, masks = [], [], []

        dataloader = load_dataloader(
            cloud,
            self.voxel_size,
            self.block_size,
            self.buffer_size,
            self.num_workers,
            self.batch_size,
        )

        for features, coordinates, mask in tqdm(
            dataloader, desc="Inferring", leave=False
        ):
            sparse_input = sparse_from_batch(
                features[:, : self.num_input_feats],
                coordinates,
                device=self.device,
            )

            out = self.model.forward(sparse_input)

            inputs.append(features.detach().cpu())
            outputs.append(out.detach().cpu())
            masks.append(mask.detach().cpu())

        inputs = torch.cat(inputs)
        outputs = torch.cat(outputs)
        masks = torch.cat(masks)

        vector = torch.exp(outputs[:, [0]]) * outputs[:, 1:4]
        class_l = torch.argmax(outputs[:, 4:], dim=1)

        lc: LabelledCloud = LabelledCloud(
            xyz=inputs[:, :3],
            rgb=inputs[:, 3:6],
            vector=vector,
            class_l=class_l,
        )

        if return_masked:
            return lc.filter(masks)

        return lc

    @staticmethod
    def from_cfg(cfg):
        return ModelInference(
            model_path=cfg.model_path,
            weights_path=cfg.weights_path,
            voxel_size=cfg.voxel_size,
            block_size=cfg.block_size,
            buffer_size=cfg.buffer_size,
            num_workers=cfg.num_workers,
            batch_size=cfg.batch_size,
            use_colour=cfg.use_colour,
        )


def test():
    voxel_size = 0.001
    block_size = 4
    buffer_size = 0.4

    # data_path = Path("training-data-segmentation/beech_weeping/beech_weeping_1.npz")

    # model_path = Path(
    #     "/smart-tree/Prescient_Tree/model/weights/glowing-monkey-66_model.pt")
    # weights_path = Path(
    #     "/smart-tree/Prescient_Tree/model/weights/glowing-monkey-66_model_weights.pt")

    data_path = "/mnt/ssd/PhD/smart-tree/data/vine/nerf_allign.pcd"

    model_path = Path(
        "/mnt/ssd/PhD/smart-tree/smart_tree/model/weights/vines/proud-plant-157_model.pt"
    )
    weights_path = Path(
        "/mnt/ssd/PhD/smart-tree/smart_tree/model/weights/vines/proud-plant-157_model_weights.pt"
    )

    # cloud, skeleton = load_data_npz(data_path)

    cloud = Cloud.from_o3d_cld(load_o3d_cloud(data_path))

    inferer = ModelInference(
        model_path, weights_path, voxel_size, block_size, buffer_size
    )

    outputs, inputs, masks = inferer.forward(cloud)

    medial_clouds = []
    clouds = []

    for xyz, out, mask in zip(outputs, inputs, masks):
        c = np.random.rand(3)

        mask = mask.reshape(-1)

        xyz = xyz[:, :3]  # [mask]
        radius = out[:, [0]]  # [mask]
        direction = F.normalize(out[:, 1:4])  # [mask]

        new_xyz = xyz + torch.exp(radius) * direction

        clouds.append(o3d_cloud(xyz.reshape(-1, 3), colour=c))
        medial_clouds.append(o3d_cloud(new_xyz.reshape(-1, 3), colour=c))

    o3d_view_geometries([o3d_merge_clouds(clouds), o3d_merge_clouds(medial_clouds)])


@click.command()
@click.option(
    "--scene_config_path",
    default="conf/scene/default.yaml",
    type=str,
    prompt="config path?",
    help="Location of scene yaml config.",
)
def main():
    pass


if __name__ == "__main__":
    test()
    # main()<|MERGE_RESOLUTION|>--- conflicted
+++ resolved
@@ -57,14 +57,10 @@
         self.num_workers = num_workers
         self.batch_size = batch_size
 
-<<<<<<< HEAD
-        self.num_input_feats = 6 if use_colour else 3
-=======
         self.model = load_model(model_path, weights_path, self.device)
 
         if self.verbose:
             print("Model Loaded Succesfully")
->>>>>>> 88275db7
 
     def forward(self, cloud: Cloud, return_masked=True):
         outputs, inputs, masks = [], [], []
