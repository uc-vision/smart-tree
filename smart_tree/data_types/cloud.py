from __future__ import annotations

from dataclasses import dataclass

import numpy as np
import torch
import torch.nn.functional as F

from ..util.math.queries import skeleton_to_points
from ..util.mesh.geometries import o3d_cloud, o3d_lines_between_clouds
from ..util.misc import to_torch, voxel_downsample
from ..util.visualizer.view import o3d_viewer


@dataclass
class Cloud:
    xyz: torch.Tensor
    rgb: torch.Tensor

    def __len__(self):
        return self.xyz.shape[0]

    def __str__(self):
        return f"{'*' * 80}\nCloud with {self.xyz.shape[0]} Points.\nMin: {torch.min(self.xyz, 0)[0]}\nMax: {torch.max(self.xyz, 0)[0]}\nDevice:{self.xyz.device}\n{'*' * 80}\n"

    def to_labelled_cld(self, radii, direction, class_l) -> LabelledCloud:
        return LabelledCloud(self.xyz, self.rgb, radii * direction, class_l)

    def to_o3d_cld(self):
        return o3d_cloud(self.xyz, colours=self.rgb)

    def filter(self, mask):
        return Cloud(self.xyz[mask], self.rgb[mask])

    def filter_by_skeleton(skeleton: TreeSkeleton, cloud: Cloud, threshold=1.1):
        distances, radii, vectors_ = skeleton_to_points(cloud, skeleton, chunk_size=512)
        mask = distances < radii * threshold
        return filter(cloud, mask)

    def to_device(self, device):
        return Cloud(self.xyz.to(device), self.rgb.to(device))

    def cat(self):
        return torch.cat(
            (
                self.xyz,
                self.rgb,
            ),
            1,
        )

    def view(self):
        cpu_cld = self.to_device("cpu")
        o3d_viewer([cpu_cld.to_o3d_cld()])

    def voxel_down_sample(self, voxel_size):
        idx = voxel_downsample(self.xyz, voxel_size)
        return self.filter(idx)

    def scale(self, factor):
        return Cloud(self.xyz * factor, self.rgb)

    def translate(self, xyz):
        return Cloud(self.xyz + xyz, self.rgb)

    def rotate(self, rot_mat):
        rot_mat = rot_mat.to(self.xyz.dtype)
        return Cloud(torch.matmul(self.xyz, rot_mat.to(self.xyz.device)), self.rgb)

    @property
    def max_xyz(self):
        return torch.max(self.xyz, 0)[0]

    @property
    def min_xyz(self):
        return torch.min(self.xyz, 0)[0]

    @property
    def centre(self):
        return self.min_xyz + (self.max_xyz - self.min_xyz) / 2

    @property
    def dimensions(self):
        return self.max_xyz - self.min_xyz

    @property
    def bbox(self):
        return self.centre, self.dimensions

    @staticmethod
    def from_numpy(xyz, rgb, device=torch.device("cpu")):
        return Cloud(
            torch.from_numpy(xyz),
            torch.from_numpy(rgb),
        ).to_device(device)

    @staticmethod
    def from_o3d_cld(cld):
        return Cloud.from_numpy(xyz=np.asarray(cld.points), rgb=np.asarray(cld.colors))


@dataclass
class LabelledCloud(Cloud):
    vector: torch.Tensor
    class_l: torch.Tensor

    @property
    def number_classes(self):
        return int(torch.max(self.class_l, 0)[0].item()) + 1

    @property
    def cmap(self):
        return torch.rand(self.number_classes, 3)

    def __add__(self, other):
        xyz = torch.cat((self.xyz, other.xyz))
        rgb = torch.cat((self.rgb, other.rgb))
        vector = torch.cat((self.vector, other.vector))
        class_l = torch.cat((self.class_l, other.class_l))

        return LabelledCloud(xyz, rgb, vector, class_l)

    def filter(self, mask):
        return LabelledCloud(
            self.xyz[mask],
            self.rgb[mask],
            self.vector[mask],
            self.class_l[mask],
        )

    def filter_by_class(self, classes: List):
        classes = torch.tensor(classes, device=self.class_l.device)
        mask = torch.isin(
            self.class_l,
            classes,
        )
        return self.filter(mask)

    def view(self, cmap=[]):
        if len(cmap) != 0:
            cmap = cmap
        else:
            cmap = self.cmap

        cpu_cld = self.to_device("cpu")
        input_cld = cpu_cld.to_o3d_cld()
        segmented_cld = o3d_cloud(cpu_cld.xyz, colours=cmap[cpu_cld.class_l])
        projected = o3d_cloud(cpu_cld.medial_pts, colour=(1, 0, 0))
        lines = o3d_lines_between_clouds(input_cld, projected)
        o3d_viewer([input_cld, projected, lines, segmented_cld])

    def to_device(self, device):
        return LabelledCloud(
            self.xyz.to(device),
            self.rgb.to(device),
            self.vector.to(device),
            self.class_l.to(device),
        )

    def cat(self):
        return torch.cat(
            (
                self.xyz,
                self.rgb,
                self.vector,
                self.class_l.unsqueeze(1),
            ),
            1,
        )

    def medial_voxel_down_sample(self, voxel_size):
        idx = voxel_downsample_idxs(self.medial_pts, voxel_size)

        return self.filter(idx)

    def to_torch(self):
        return LabelledCloud(
            torch.from_numpy(self.xyz),
            torch.from_numpy(self.rgb),
            torch.from_numpy(self.vector),
            torch.from_numpy(self.class_l),
        )

    def scale(self, factor):
        return LabelledCloud(
            self.xyz * factor, self.rgb, self.vector * factor, self.class_l
        )

    def translate(self, xyz):
        return LabelledCloud(self.xyz + xyz, self.rgb, self.vector, self.class_l)

    def rotate(self, rot_mat):
        new_xyz = torch.matmul(self.xyz, rot_mat.to(self.xyz.dtype))
        new_vectors = torch.matmul(self.vector, rot_mat.to(self.vector.dtype))

        return LabelledCloud(new_xyz, self.rgb, new_vectors, self.class_l)

    @property
    def radii(self):
        return self.vector.pow(2).sum(1).sqrt()

    @property
    def direction(self):
        return F.normalize(self.vector)

    @property
    def medial_pts(self):
        return self.xyz + self.vector

    @staticmethod
    def from_numpy(xyz, rgb, vector, class_l):
        return LabelledCloud(
            torch.from_numpy(xyz).float(),  # -> these data types are stupid...
            torch.from_numpy(rgb).float(),  # float64
            torch.from_numpy(vector).float(),  # float32
            torch.from_numpy(class_l).int(),  # int64
<<<<<<< HEAD
=======
        )

    @staticmethod
    def from_o3d_cld(cld, class_l):
        return LabelledCloud.from_numpy(
            xyz=np.asarray(cld.points),
            rgb=np.asarray(cld.colors),
            vector=np.asarray(cld.points) * 0 - 1,
            class_l=np.asarray(class_l),
>>>>>>> 04fed4bc
        )<|MERGE_RESOLUTION|>--- conflicted
+++ resolved
@@ -214,8 +214,6 @@
             torch.from_numpy(rgb).float(),  # float64
             torch.from_numpy(vector).float(),  # float32
             torch.from_numpy(class_l).int(),  # int64
-<<<<<<< HEAD
-=======
         )
 
     @staticmethod
@@ -225,5 +223,4 @@
             rgb=np.asarray(cld.colors),
             vector=np.asarray(cld.points) * 0 - 1,
             class_l=np.asarray(class_l),
->>>>>>> 04fed4bc
         )